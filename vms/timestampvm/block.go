--- conflicted
+++ resolved
@@ -11,14 +11,9 @@
 )
 
 var (
-<<<<<<< HEAD
-	errTimestampTooEarly = errors.New("block's timestamp is later than its parent's timestamp")
+	errTimestampTooEarly = errors.New("block's timestamp is earlier than its parent's timestamp")
 	errDatabaseGet       = errors.New("error while retrieving data from database")
 	errDatabaseSave      = errors.New("error while saving block to the database")
-=======
-	errTimestampTooEarly = errors.New("block's timestamp is earlier than its parent's timestamp")
-	errDatabase          = errors.New("error while retrieving data from database")
->>>>>>> ac8a9033
 	errTimestampTooLate  = errors.New("block's timestamp is more than 1 hour ahead of local time")
 )
 
