// (c) 2019-2020, Ava Labs, Inc. All rights reserved.
// See the file LICENSE for licensing terms.

package avm

import (
	"bytes"
	"container/list"
	"errors"
	"fmt"
	"math"
	"reflect"
	"time"

	"github.com/gorilla/rpc/v2"

	"github.com/ava-labs/avalanchego/cache"
	"github.com/ava-labs/avalanchego/database"
	"github.com/ava-labs/avalanchego/database/prefixdb"
	"github.com/ava-labs/avalanchego/database/versiondb"
	"github.com/ava-labs/avalanchego/ids"
	"github.com/ava-labs/avalanchego/snow"
	"github.com/ava-labs/avalanchego/snow/choices"
	"github.com/ava-labs/avalanchego/snow/consensus/snowstorm"
	"github.com/ava-labs/avalanchego/snow/engine/common"
	"github.com/ava-labs/avalanchego/utils/codec"
	"github.com/ava-labs/avalanchego/utils/constants"
	"github.com/ava-labs/avalanchego/utils/crypto"
	"github.com/ava-labs/avalanchego/utils/formatting"
	"github.com/ava-labs/avalanchego/utils/logging"
	"github.com/ava-labs/avalanchego/utils/timer"
	"github.com/ava-labs/avalanchego/utils/wrappers"
	"github.com/ava-labs/avalanchego/vms/components/avax"
	"github.com/ava-labs/avalanchego/vms/components/verify"
	"github.com/ava-labs/avalanchego/vms/nftfx"
	"github.com/ava-labs/avalanchego/vms/secp256k1fx"

	cjson "github.com/ava-labs/avalanchego/utils/json"
	safemath "github.com/ava-labs/avalanchego/utils/math"
)

const (
<<<<<<< HEAD
	batchTimeout       = time.Second
	batchSize          = 30
	stateCacheSize     = 30000
	idCacheSize        = 30000
	txCacheSize        = 30000
	assetToFxCacheSize = 1024
	maxUTXOsToFetch    = 1024
=======
	batchTimeout    = time.Second
	batchSize       = 30
	statusCacheSize = 10000
	idCacheSize     = 10000
	txCacheSize     = 10000
	utxoCacheSize   = 10000
	maxUTXOsToFetch = 1024
>>>>>>> 48a8f8e3
)

var (
	errIncompatibleFx            = errors.New("incompatible feature extension")
	errUnknownFx                 = errors.New("unknown feature extension")
	errGenesisAssetMustHaveState = errors.New("genesis asset must have non-empty state")
	errWrongBlockchainID         = errors.New("wrong blockchain ID")
	errBootstrapping             = errors.New("chain is currently bootstrapping")
	errInsufficientFunds         = errors.New("insufficient funds")
)

// VM implements the avalanche.DAGVM interface
type VM struct {
	metrics
	ids.Aliaser

	encodingManager formatting.EncodingManager

	// Contains information of where this VM is executing
	ctx *snow.Context

	// Used to check local time
	clock timer.Clock

	genesisCodec codec.Codec
	codec        codec.Codec

	pubsub *cjson.PubSubServer

	// State management
	state *prefixedState

	// Set to true once this VM is marked as `Bootstrapped` by the engine
	bootstrapped bool

	// fee that must be burned by every state creating transaction
	creationTxFee uint64
	// fee that must be burned by every non-state creating transaction
	txFee uint64

	// Asset ID --> Bit set with fx IDs the asset supports
	assetToFxCache *cache.LRU

	// Transaction issuing
	timer        *timer.Timer
	batchTimeout time.Duration
	txs          []snowstorm.Tx
	toEngine     chan<- common.Message

	baseDB database.Database
	db     *versiondb.Database

	typeToFxIndex map[reflect.Type]int
	fxs           []*parsedFx

	walletService WalletService
}

type codecRegistry struct {
	genesisCodec  codec.Codec
	codec         codec.Codec
	index         int
	typeToFxIndex map[reflect.Type]int
}

func (cr *codecRegistry) Skip(amount int) {
	cr.genesisCodec.Skip(amount)
	cr.codec.Skip(amount)
}

func (cr *codecRegistry) RegisterType(val interface{}) error {
	valType := reflect.TypeOf(val)
	cr.typeToFxIndex[valType] = cr.index

	errs := wrappers.Errs{}
	errs.Add(
		cr.genesisCodec.RegisterType(val),
		cr.codec.RegisterType(val),
	)
	return errs.Err
}

func (cr *codecRegistry) SetMaxSize(size int) {
	cr.genesisCodec.SetMaxSize(size)
	cr.codec.SetMaxSize(size)
}

func (cr *codecRegistry) SetMaxSliceLen(size int) {
	cr.genesisCodec.SetMaxSliceLen(size)
	cr.codec.SetMaxSliceLen(size)
}

func (cr *codecRegistry) Marshal(v interface{}) ([]byte, error) {
	return cr.codec.Marshal(v)
}

func (cr *codecRegistry) Unmarshal(b []byte, v interface{}) error {
	return cr.codec.Unmarshal(b, v)
}

/*
 ******************************************************************************
 ******************************** Avalanche API *******************************
 ******************************************************************************
 */

// Initialize implements the avalanche.DAGVM interface
func (vm *VM) Initialize(
	ctx *snow.Context,
	db database.Database,
	genesisBytes []byte,
	toEngine chan<- common.Message,
	fxs []*common.Fx,
) error {
	vm.ctx = ctx
	vm.toEngine = toEngine
	vm.baseDB = db
	vm.db = versiondb.New(db)
	vm.typeToFxIndex = map[reflect.Type]int{}
	vm.Aliaser.Initialize()
	encodingManager, err := formatting.NewEncodingManager(formatting.CB58Encoding)
	if err != nil {
		return fmt.Errorf("problem creating encoding manager: %w", err)
	}
	vm.encodingManager = encodingManager
	vm.assetToFxCache = &cache.LRU{Size: assetToFxCacheSize}

	vm.pubsub = cjson.NewPubSubServer(ctx)
	vm.genesisCodec = codec.New(math.MaxUint32, 1<<20)
	c := codec.NewDefault()

	errs := wrappers.Errs{}
	errs.Add(
		vm.metrics.Initialize(ctx.Namespace, ctx.Metrics),

		vm.pubsub.Register("accepted"),
		vm.pubsub.Register("rejected"),
		vm.pubsub.Register("verified"),

		c.RegisterType(&BaseTx{}),
		c.RegisterType(&CreateAssetTx{}),
		c.RegisterType(&OperationTx{}),
		c.RegisterType(&ImportTx{}),
		c.RegisterType(&ExportTx{}),

		vm.genesisCodec.RegisterType(&BaseTx{}),
		vm.genesisCodec.RegisterType(&CreateAssetTx{}),
		vm.genesisCodec.RegisterType(&OperationTx{}),
		vm.genesisCodec.RegisterType(&ImportTx{}),
		vm.genesisCodec.RegisterType(&ExportTx{}),
	)
	if errs.Errored() {
		return errs.Err
	}

	vm.fxs = make([]*parsedFx, len(fxs))
	for i, fxContainer := range fxs {
		if fxContainer == nil {
			return errIncompatibleFx
		}
		fx, ok := fxContainer.Fx.(Fx)
		if !ok {
			return errIncompatibleFx
		}
		vm.fxs[i] = &parsedFx{
			ID: fxContainer.ID,
			Fx: fx,
		}
		vm.codec = &codecRegistry{
			genesisCodec:  vm.genesisCodec,
			codec:         c,
			index:         i,
			typeToFxIndex: vm.typeToFxIndex,
		}
		if err := fx.Initialize(vm); err != nil {
			return err
		}
	}

	vm.codec = c

	vm.state = &prefixedState{
		state: &state{
			txCache: &cache.LRU{Size: txCacheSize},
			txDb:    prefixdb.NewNested([]byte("tx"), vm.db),
			State: avax.State{
				UTXOCache:    &cache.LRU{Size: utxoCacheSize},
				UTXODB:       prefixdb.NewNested([]byte("utxo"), vm.db),
				StatusCache:  &cache.LRU{Size: statusCacheSize},
				StatusDB:     prefixdb.NewNested([]byte("status"), vm.db),
				IDCache:      &cache.LRU{Size: idCacheSize},
				IDDB:         prefixdb.NewNested([]byte("id"), vm.db),
				GenesisCodec: vm.genesisCodec,
				Codec:        vm.codec,
			},
		},
		uniqueTx: &cache.EvictableLRU{Size: txCacheSize},
	}

	if err := vm.initAliases(genesisBytes); err != nil {
		return err
	}

	if dbStatus, err := vm.state.DBInitialized(); err != nil || dbStatus == choices.Unknown {
		if err := vm.initState(genesisBytes); err != nil {
			return err
		}
	}

	vm.timer = timer.NewTimer(func() {
		ctx.Lock.Lock()
		defer ctx.Lock.Unlock()

		vm.FlushTxs()
	})
	go ctx.Log.RecoverAndPanic(vm.timer.Dispatch)
	vm.batchTimeout = batchTimeout

	vm.walletService.vm = vm
	vm.walletService.pendingTxMap = make(map[[32]byte]*list.Element)
	vm.walletService.pendingTxOrdering = list.New()

	return vm.db.Commit()
}

// Bootstrapping is called by the consensus engine when it starts bootstrapping
// this chain
func (vm *VM) Bootstrapping() error {
	vm.metrics.numBootstrappingCalls.Inc()

	for _, fx := range vm.fxs {
		if err := fx.Fx.Bootstrapping(); err != nil {
			return err
		}
	}
	return nil
}

// Bootstrapped is called by the consensus engine when it is done bootstrapping
// this chain
func (vm *VM) Bootstrapped() error {
	vm.metrics.numBootstrappedCalls.Inc()

	for _, fx := range vm.fxs {
		if err := fx.Fx.Bootstrapped(); err != nil {
			return err
		}
	}
	vm.bootstrapped = true
	return nil
}

// Shutdown implements the avalanche.DAGVM interface
func (vm *VM) Shutdown() error {
	if vm.timer == nil {
		return nil
	}

	// There is a potential deadlock if the timer is about to execute a timeout.
	// So, the lock must be released before stopping the timer.
	vm.ctx.Lock.Unlock()
	vm.timer.Stop()
	vm.ctx.Lock.Lock()

	return vm.baseDB.Close()
}

// CreateHandlers implements the avalanche.DAGVM interface
func (vm *VM) CreateHandlers() map[string]*common.HTTPHandler {
	vm.metrics.numCreateHandlersCalls.Inc()

	codec := cjson.NewCodec()

	rpcServer := rpc.NewServer()
	rpcServer.RegisterCodec(codec, "application/json")
	rpcServer.RegisterCodec(codec, "application/json;charset=UTF-8")
	// name this service "avm"
	vm.ctx.Log.AssertNoError(rpcServer.RegisterService(&Service{vm: vm}, "avm"))

	walletServer := rpc.NewServer()
	walletServer.RegisterCodec(codec, "application/json")
	walletServer.RegisterCodec(codec, "application/json;charset=UTF-8")
	// name this service "avm"
	vm.ctx.Log.AssertNoError(walletServer.RegisterService(&vm.walletService, "wallet"))

	return map[string]*common.HTTPHandler{
		"":        {Handler: rpcServer},
		"/wallet": {Handler: walletServer},
		"/pubsub": {LockOptions: common.NoLock, Handler: vm.pubsub},
	}
}

// CreateStaticHandlers implements the avalanche.DAGVM interface
func (vm *VM) CreateStaticHandlers() map[string]*common.HTTPHandler {
	newServer := rpc.NewServer()
	codec := cjson.NewCodec()
	newServer.RegisterCodec(codec, "application/json")
	newServer.RegisterCodec(codec, "application/json;charset=UTF-8")
	// name this service "avm"
	staticService, _ := CreateStaticService(formatting.CB58Encoding)
	_ = newServer.RegisterService(staticService, "avm")
	return map[string]*common.HTTPHandler{
		"": {LockOptions: common.WriteLock, Handler: newServer},
	}
}

// PendingTxs implements the avalanche.DAGVM interface
func (vm *VM) PendingTxs() []snowstorm.Tx {
	vm.metrics.numPendingTxsCalls.Inc()

	vm.timer.Cancel()

	txs := vm.txs
	vm.txs = nil
	return txs
}

// ParseTx implements the avalanche.DAGVM interface
func (vm *VM) ParseTx(b []byte) (snowstorm.Tx, error) {
	vm.metrics.numParseTxCalls.Inc()

	return vm.parseTx(b)
}

// GetTx implements the avalanche.DAGVM interface
func (vm *VM) GetTx(txID ids.ID) (snowstorm.Tx, error) {
	vm.metrics.numGetTxCalls.Inc()

	tx := &UniqueTx{
		vm:   vm,
		txID: txID,
	}
	// Verify must be called in the case the that tx was flushed from the unique
	// cache.
	return tx, tx.verifyWithoutCacheWrites()
}

/*
 ******************************************************************************
 ********************************** JSON API **********************************
 ******************************************************************************
 */

// IssueTx attempts to send a transaction to consensus.
// If onDecide is specified, the function will be called when the transaction is
// either accepted or rejected with the appropriate status. This function will
// go out of scope when the transaction is removed from memory.
func (vm *VM) IssueTx(b []byte) (ids.ID, error) {
	if !vm.bootstrapped {
		return ids.ID{}, errBootstrapping
	}
	tx, err := vm.parseTx(b)
	if err != nil {
		return ids.ID{}, err
	}
	if err := tx.verifyWithoutCacheWrites(); err != nil {
		return ids.ID{}, err
	}
	vm.issueTx(tx)
	return tx.ID(), nil
}

// GetAtomicUTXOs returns imported/exports UTXOs such that at least one of the addresses in [addrs] is referenced.
// Returns at most [limit] UTXOs.
// If [limit] <= 0 or [limit] > maxUTXOsToFetch, it is set to [maxUTXOsToFetch].
// Returns:
// * The fetched of UTXOs
// * true if all there are no more UTXOs in this range to fetch
// * The address associated with the last UTXO fetched
// * The ID of the last UTXO fetched
func (vm *VM) GetAtomicUTXOs(
	chainID ids.ID,
	addrs ids.ShortSet,
	startAddr ids.ShortID,
	startUTXOID ids.ID,
	limit int,
) ([]*avax.UTXO, ids.ShortID, ids.ID, error) {
	if limit <= 0 || limit > maxUTXOsToFetch {
		limit = maxUTXOsToFetch
	}

	addrsList := make([][]byte, addrs.Len())
	i := 0
	for addr := range addrs {
		copied := make([]byte, 20)
		copy(copied, addr[:])
		addrsList[i] = copied
		i++
	}

	allUTXOBytes, lastAddr, lastUTXO, err := vm.ctx.SharedMemory.Indexed(
		chainID,
		addrsList,
		startAddr.Bytes(),
		startUTXOID.Bytes(),
		limit,
	)
	if err != nil {
		return nil, ids.ShortID{}, ids.ID{}, fmt.Errorf("error fetching atomic UTXOs: %w", err)
	}

	lastAddrID, err := ids.ToShortID(lastAddr)
	if err != nil {
		lastAddrID = ids.ShortEmpty
	}
	lastUTXOID, err := ids.ToID(lastUTXO)
	if err != nil {
		lastUTXOID = ids.Empty
	}

	utxos := make([]*avax.UTXO, len(allUTXOBytes))
	for i, utxoBytes := range allUTXOBytes {
		utxo := &avax.UTXO{}
		if err := vm.codec.Unmarshal(utxoBytes, utxo); err != nil {
			return nil, ids.ShortID{}, ids.ID{}, fmt.Errorf("error parsing UTXO: %w", err)
		}
		utxos[i] = utxo
	}
	return utxos, lastAddrID, lastUTXOID, nil
}

// GetUTXOs returns UTXOs such that at least one of the addresses in [addrs] is referenced.
// Returns at most [limit] UTXOs.
// If [limit] <= 0 or [limit] > maxUTXOsToFetch, it is set to [maxUTXOsToFetch].
// Only returns UTXOs associated with addresses >= [startAddr].
// For address [startAddr], only returns UTXOs whose IDs are greater than [startUTXOID].
// Returns:
// * The fetched of UTXOs
// * The address associated with the last UTXO fetched
// * The ID of the last UTXO fetched
func (vm *VM) GetUTXOs(
	addrs ids.ShortSet,
	startAddr ids.ShortID,
	startUTXOID ids.ID,
	limit int,
) ([]*avax.UTXO, ids.ShortID, ids.ID, error) {
	if limit <= 0 || limit > maxUTXOsToFetch {
		limit = maxUTXOsToFetch
	}

	seen := ids.Set{} // IDs of UTXOs already in the list
	utxos := make([]*avax.UTXO, 0, limit)
	lastAddr := ids.ShortEmpty
	lastIndex := ids.Empty
	addrsList := addrs.List()
	ids.SortShortIDs(addrsList)
	for _, addr := range addrsList {
		start := ids.Empty
		if comp := bytes.Compare(addr.Bytes(), startAddr.Bytes()); comp == -1 { // Skip addresses before [startAddr]
			continue
		} else if comp == 0 {
			start = startUTXOID
		}
		utxoIDs, err := vm.state.Funds(addr.Bytes(), start, limit) // Get UTXOs associated with [addr]
		if err != nil {
			return nil, ids.ShortID{}, ids.ID{}, fmt.Errorf("couldn't get UTXOs for address %s", addr)
		}
		for _, utxoID := range utxoIDs {
			if seen.Contains(utxoID) { // Already have this UTXO in the list
				continue
			}
			utxo, err := vm.state.UTXO(utxoID)
			if err != nil {
				return nil, ids.ShortID{}, ids.ID{}, fmt.Errorf("couldn't get UTXO %s: %w", utxoID, err)
			}
			utxos = append(utxos, utxo)
			seen.Add(utxoID)
			lastAddr = addr
			lastIndex = utxoID
			limit--
			if limit <= 0 {
				break // Found [limit] utxos; stop.
			}
		}
	}
	return utxos, lastAddr, lastIndex, nil
}

/*
 ******************************************************************************
 *********************************** Fx API ***********************************
 ******************************************************************************
 */

// Clock returns a reference to the internal clock of this VM
func (vm *VM) Clock() *timer.Clock { return &vm.clock }

// Codec returns a reference to the internal codec of this VM
func (vm *VM) Codec() codec.Codec { return vm.codec }

// Logger returns a reference to the internal logger of this VM
func (vm *VM) Logger() logging.Logger { return vm.ctx.Log }

/*
 ******************************************************************************
 ********************************** Timer API *********************************
 ******************************************************************************
 */

// FlushTxs into consensus
func (vm *VM) FlushTxs() {
	vm.timer.Cancel()
	if len(vm.txs) != 0 {
		select {
		case vm.toEngine <- common.PendingTxs:
		default:
			vm.ctx.Log.Warn("Delaying issuance of transactions due to contention")
			vm.timer.SetTimeoutIn(vm.batchTimeout)
		}
	}
}

/*
 ******************************************************************************
 ********************************** Helpers ***********************************
 ******************************************************************************
 */

func (vm *VM) initAliases(genesisBytes []byte) error {
	genesis := Genesis{}
	if err := vm.genesisCodec.Unmarshal(genesisBytes, &genesis); err != nil {
		return err
	}

	for _, genesisTx := range genesis.Txs {
		if len(genesisTx.Outs) != 0 {
			return errGenesisAssetMustHaveState
		}

		tx := Tx{
			UnsignedTx: &genesisTx.CreateAssetTx,
		}
		if err := tx.SignSECP256K1Fx(vm.genesisCodec, nil); err != nil {
			return err
		}

		txID := tx.ID()
		if err := vm.Alias(txID, genesisTx.Alias); err != nil {
			return err
		}
	}

	return nil
}

func (vm *VM) initState(genesisBytes []byte) error {
	genesis := Genesis{}
	if err := vm.genesisCodec.Unmarshal(genesisBytes, &genesis); err != nil {
		return err
	}

	for _, genesisTx := range genesis.Txs {
		if len(genesisTx.Outs) != 0 {
			return errGenesisAssetMustHaveState
		}

		tx := Tx{
			UnsignedTx: &genesisTx.CreateAssetTx,
		}
		if err := tx.SignSECP256K1Fx(vm.genesisCodec, nil); err != nil {
			return err
		}

		txID := tx.ID()
		vm.ctx.Log.Info("Initializing with AssetID %s", txID)
		if err := vm.state.SetTx(txID, &tx); err != nil {
			return err
		}
		if err := vm.state.SetStatus(txID, choices.Accepted); err != nil {
			return err
		}
		for _, utxo := range tx.UTXOs() {
			if err := vm.state.FundUTXO(utxo); err != nil {
				return err
			}
		}
	}

	return vm.state.SetDBInitialized(choices.Processing)
}

func (vm *VM) parseTx(bytes []byte) (*UniqueTx, error) {
	rawTx, err := vm.parsePrivateTx(bytes)
	if err != nil {
		return nil, err
	}

	tx := &UniqueTx{
		TxState: &TxState{
			Tx: rawTx,
		},
		vm:   vm,
		txID: rawTx.ID(),
	}
	if err := tx.SyntacticVerify(); err != nil {
		return nil, err
	}

	if tx.Status() == choices.Unknown {
		if err := vm.state.SetTx(tx.ID(), tx.Tx); err != nil {
			return nil, err
		}
		if err := tx.setStatus(choices.Processing); err != nil {
			return nil, err
		}
		return tx, vm.db.Commit()
	}

	return tx, nil
}

func (vm *VM) parsePrivateTx(txBytes []byte) (*Tx, error) {
	tx := &Tx{}
	err := vm.codec.Unmarshal(txBytes, tx)
	if err != nil {
		return nil, err
	}
	unsignedBytes, err := vm.codec.Marshal(&tx.UnsignedTx)
	if err != nil {
		return nil, err
	}
	tx.Initialize(unsignedBytes, txBytes)
	return tx, nil
}

func (vm *VM) issueTx(tx snowstorm.Tx) {
	vm.txs = append(vm.txs, tx)
	switch {
	case len(vm.txs) == batchSize:
		vm.FlushTxs()
	case len(vm.txs) == 1:
		vm.timer.SetTimeoutIn(vm.batchTimeout)
	}
}

func (vm *VM) getUTXO(utxoID *avax.UTXOID) (*avax.UTXO, error) {
	inputID := utxoID.InputID()
	utxo, err := vm.state.UTXO(inputID)
	if err == nil {
		return utxo, nil
	}

	inputTx, inputIndex := utxoID.InputSource()
	parent := UniqueTx{
		vm:   vm,
		txID: inputTx,
	}

	if err := parent.verifyWithoutCacheWrites(); err != nil {
		return nil, errMissingUTXO
	} else if status := parent.Status(); status.Decided() {
		return nil, errMissingUTXO
	}

	parentUTXOs := parent.UTXOs()
	if uint32(len(parentUTXOs)) <= inputIndex || int(inputIndex) < 0 {
		return nil, errInvalidUTXO
	}
	return parentUTXOs[int(inputIndex)], nil
}

func (vm *VM) getFx(val interface{}) (int, error) {
	valType := reflect.TypeOf(val)
	fx, exists := vm.typeToFxIndex[valType]
	if !exists {
		return 0, errUnknownFx
	}
	return fx, nil
}

func (vm *VM) verifyFxUsage(fxID int, assetID ids.ID) bool {
	fxIDsIntf, assetInCache := vm.assetToFxCache.Get(assetID)
	if assetInCache && fxIDsIntf.(ids.BitSet).Contains(uint(fxID)) {
		return true
	}
	tx := &UniqueTx{
		vm:   vm,
		txID: assetID,
	}
	if status := tx.Status(); !status.Fetched() {
		return false
	}
	createAssetTx, ok := tx.UnsignedTx.(*CreateAssetTx)
	if !ok {
		return false
	}
	// TODO: This could be a binary search to improve performance... Or perhaps
	// make a map
	for _, state := range createAssetTx.States {
		if state.FxID == uint32(fxID) {
			// Cache that this asset supports this fx
			fxIDs := ids.BitSet(0)
			if assetInCache {
				fxIDs = fxIDsIntf.(ids.BitSet)
			}
			fxIDs.Add(uint(fxID))
			vm.assetToFxCache.Put(assetID, fxIDs)
			return true
		}
	}
	return false
}

func (vm *VM) verifyTransferOfUTXO(tx UnsignedTx, in *avax.TransferableInput, cred verify.Verifiable, utxo *avax.UTXO) error {
	fxIndex, err := vm.getFx(cred)
	if err != nil {
		return err
	}
	fx := vm.fxs[fxIndex].Fx

	utxoAssetID := utxo.AssetID()
	inAssetID := in.AssetID()
	if !utxoAssetID.Equals(inAssetID) {
		return errAssetIDMismatch
	}

	if !vm.verifyFxUsage(fxIndex, inAssetID) {
		return errIncompatibleFx
	}

	return fx.VerifyTransfer(tx, in.In, cred, utxo.Out)
}

func (vm *VM) verifyTransfer(tx UnsignedTx, in *avax.TransferableInput, cred verify.Verifiable) error {
	utxo, err := vm.getUTXO(&in.UTXOID)
	if err != nil {
		return err
	}
	return vm.verifyTransferOfUTXO(tx, in, cred, utxo)
}

func (vm *VM) verifyOperation(tx UnsignedTx, op *Operation, cred verify.Verifiable) error {
	opAssetID := op.AssetID()

	numUTXOs := len(op.UTXOIDs)
	utxos := make([]interface{}, numUTXOs)
	for i, utxoID := range op.UTXOIDs {
		utxo, err := vm.getUTXO(utxoID)
		if err != nil {
			return err
		}

		utxoAssetID := utxo.AssetID()
		if !utxoAssetID.Equals(opAssetID) {
			return errAssetIDMismatch
		}
		utxos[i] = utxo.Out
	}

	fxIndex, err := vm.getFx(op.Op)
	if err != nil {
		return err
	}
	fx := vm.fxs[fxIndex].Fx

	if !vm.verifyFxUsage(fxIndex, opAssetID) {
		return errIncompatibleFx
	}
	return fx.VerifyOperation(tx, op.Op, cred, utxos)
}

// LoadUser returns:
// 1) The UTXOs that reference one or more addresses controlled by the given user
// 2) A keychain that contains this user's keys
// If [addrsToUse] has positive length, returns UTXOs that reference one or more
// addresses controlled by the given user that are also in [addrsToUse].
func (vm *VM) LoadUser(
	username string,
	password string,
	addrsToUse ids.ShortSet,
) (
	[]*avax.UTXO,
	*secp256k1fx.Keychain,
	error,
) {
	db, err := vm.ctx.Keystore.GetDatabase(username, password)
	if err != nil {
		return nil, nil, fmt.Errorf("problem retrieving user: %w", err)
	}
	// Drop any potential error closing the database to report the original
	// error
	defer db.Close()

	user := userState{vm: vm}

	// true iff we should only return UTXOs that reference one or more addresses in [addrsToUse]
	filterAddresses := len(addrsToUse) > 0

	// The error is explicitly dropped, as it may just mean that there are no addresses.
	addresses, _ := user.Addresses(db)

	addrs := ids.ShortSet{}
	for _, addr := range addresses {
		if !filterAddresses {
			addrs.Add(addr)
		} else if filterAddresses && addrsToUse.Contains(addr) {
			addrs.Add(addr)
		}
	}
	utxos, _, _, err := vm.GetUTXOs(addrs, ids.ShortEmpty, ids.Empty, -1)
	if err != nil {
		return nil, nil, fmt.Errorf("problem retrieving user's UTXOs: %w", err)
	}

	kc := secp256k1fx.NewKeychain()
	for _, addr := range addrs.List() {
		sk, err := user.Key(db, addr)
		if err != nil {
			return nil, nil, fmt.Errorf("problem retrieving private key: %w", err)
		}
		kc.Add(sk)
	}

	return utxos, kc, db.Close()
}

// Spend ...
func (vm *VM) Spend(
	utxos []*avax.UTXO,
	kc *secp256k1fx.Keychain,
	amounts map[[32]byte]uint64,
) (
	map[[32]byte]uint64,
	[]*avax.TransferableInput,
	[][]*crypto.PrivateKeySECP256K1R,
	error,
) {
	amountsSpent := make(map[[32]byte]uint64, len(amounts))
	time := vm.clock.Unix()

	ins := []*avax.TransferableInput{}
	keys := [][]*crypto.PrivateKeySECP256K1R{}
	for _, utxo := range utxos {
		assetID := utxo.AssetID()
		assetKey := assetID.Key()
		amount := amounts[assetKey]
		amountSpent := amountsSpent[assetKey]

		if amountSpent >= amount {
			// we already have enough inputs allocated to this asset
			continue
		}

		inputIntf, signers, err := kc.Spend(utxo.Out, time)
		if err != nil {
			// this utxo can't be spent with the current keys right now
			continue
		}
		input, ok := inputIntf.(avax.TransferableIn)
		if !ok {
			// this input doesn't have an amount, so I don't care about it here
			continue
		}
		newAmountSpent, err := safemath.Add64(amountSpent, input.Amount())
		if err != nil {
			// there was an error calculating the consumed amount, just error
			return nil, nil, nil, errSpendOverflow
		}
		amountsSpent[assetKey] = newAmountSpent

		// add the new input to the array
		ins = append(ins, &avax.TransferableInput{
			UTXOID: utxo.UTXOID,
			Asset:  avax.Asset{ID: assetID},
			In:     input,
		})
		// add the required keys to the array
		keys = append(keys, signers)
	}

	for asset, amount := range amounts {
		if amountsSpent[asset] < amount {
			return nil, nil, nil, fmt.Errorf("want to spend %d of asset %s but only have %d",
				amount,
				ids.NewID(asset),
				amountsSpent[asset],
			)
		}
	}

	avax.SortTransferableInputsWithSigners(ins, keys)
	return amountsSpent, ins, keys, nil
}

// SpendNFT ...
func (vm *VM) SpendNFT(
	utxos []*avax.UTXO,
	kc *secp256k1fx.Keychain,
	assetID ids.ID,
	groupID uint32,
	to ids.ShortID,
) (
	[]*Operation,
	[][]*crypto.PrivateKeySECP256K1R,
	error,
) {
	time := vm.clock.Unix()

	ops := []*Operation{}
	keys := [][]*crypto.PrivateKeySECP256K1R{}

	for _, utxo := range utxos {
		// makes sure that the variable isn't overwritten with the next iteration
		utxo := utxo

		if len(ops) > 0 {
			// we have already been able to create the operation needed
			break
		}

		if !utxo.AssetID().Equals(assetID) {
			// wrong asset ID
			continue
		}
		out, ok := utxo.Out.(*nftfx.TransferOutput)
		if !ok {
			// wrong output type
			continue
		}
		if out.GroupID != groupID {
			// wrong group id
			continue
		}
		indices, signers, ok := kc.Match(&out.OutputOwners, time)
		if !ok {
			// unable to spend the output
			continue
		}

		// add the new operation to the array
		ops = append(ops, &Operation{
			Asset:   utxo.Asset,
			UTXOIDs: []*avax.UTXOID{&utxo.UTXOID},
			Op: &nftfx.TransferOperation{
				Input: secp256k1fx.Input{
					SigIndices: indices,
				},
				Output: nftfx.TransferOutput{
					GroupID: out.GroupID,
					Payload: out.Payload,
					OutputOwners: secp256k1fx.OutputOwners{
						Threshold: 1,
						Addrs:     []ids.ShortID{to},
					},
				},
			},
		})
		// add the required keys to the array
		keys = append(keys, signers)
	}

	if len(ops) == 0 {
		return nil, nil, errInsufficientFunds
	}

	sortOperationsWithSigners(ops, keys, vm.codec)
	return ops, keys, nil
}

// SpendAll ...
func (vm *VM) SpendAll(
	utxos []*avax.UTXO,
	kc *secp256k1fx.Keychain,
) (
	map[[32]byte]uint64,
	[]*avax.TransferableInput,
	[][]*crypto.PrivateKeySECP256K1R,
	error,
) {
	amountsSpent := make(map[[32]byte]uint64)
	time := vm.clock.Unix()

	ins := []*avax.TransferableInput{}
	keys := [][]*crypto.PrivateKeySECP256K1R{}
	for _, utxo := range utxos {
		assetID := utxo.AssetID()
		assetKey := assetID.Key()
		amountSpent := amountsSpent[assetKey]

		inputIntf, signers, err := kc.Spend(utxo.Out, time)
		if err != nil {
			// this utxo can't be spent with the current keys right now
			continue
		}
		input, ok := inputIntf.(avax.TransferableIn)
		if !ok {
			// this input doesn't have an amount, so I don't care about it here
			continue
		}
		newAmountSpent, err := safemath.Add64(amountSpent, input.Amount())
		if err != nil {
			// there was an error calculating the consumed amount, just error
			return nil, nil, nil, errSpendOverflow
		}
		amountsSpent[assetKey] = newAmountSpent

		// add the new input to the array
		ins = append(ins, &avax.TransferableInput{
			UTXOID: utxo.UTXOID,
			Asset:  avax.Asset{ID: assetID},
			In:     input,
		})
		// add the required keys to the array
		keys = append(keys, signers)
	}

	avax.SortTransferableInputsWithSigners(ins, keys)
	return amountsSpent, ins, keys, nil
}

// Mint ...
func (vm *VM) Mint(
	utxos []*avax.UTXO,
	kc *secp256k1fx.Keychain,
	amounts map[[32]byte]uint64,
	to ids.ShortID,
) (
	[]*Operation,
	[][]*crypto.PrivateKeySECP256K1R,
	error,
) {
	time := vm.clock.Unix()

	ops := []*Operation{}
	keys := [][]*crypto.PrivateKeySECP256K1R{}

	for _, utxo := range utxos {
		// makes sure that the variable isn't overwritten with the next iteration
		utxo := utxo

		assetID := utxo.AssetID()
		assetKey := assetID.Key()
		amount := amounts[assetKey]
		if amount == 0 {
			continue
		}

		out, ok := utxo.Out.(*secp256k1fx.MintOutput)
		if !ok {
			continue
		}

		inIntf, signers, err := kc.Spend(out, time)
		if err != nil {
			continue
		}

		in, ok := inIntf.(*secp256k1fx.Input)
		if !ok {
			continue
		}

		// add the operation to the array
		ops = append(ops, &Operation{
			Asset:   utxo.Asset,
			UTXOIDs: []*avax.UTXOID{&utxo.UTXOID},
			Op: &secp256k1fx.MintOperation{
				MintInput:  *in,
				MintOutput: *out,
				TransferOutput: secp256k1fx.TransferOutput{
					Amt: amount,
					OutputOwners: secp256k1fx.OutputOwners{
						Threshold: 1,
						Addrs:     []ids.ShortID{to},
					},
				},
			},
		})
		// add the required keys to the array
		keys = append(keys, signers)

		// remove the asset from the required amounts to mint
		delete(amounts, assetKey)
	}

	for _, amount := range amounts {
		if amount > 0 {
			return nil, nil, errAddressesCantMintAsset
		}
	}

	sortOperationsWithSigners(ops, keys, vm.codec)
	return ops, keys, nil
}

// MintNFT ...
func (vm *VM) MintNFT(
	utxos []*avax.UTXO,
	kc *secp256k1fx.Keychain,
	assetID ids.ID,
	payload []byte,
	to ids.ShortID,
) (
	[]*Operation,
	[][]*crypto.PrivateKeySECP256K1R,
	error,
) {
	time := vm.clock.Unix()

	ops := []*Operation{}
	keys := [][]*crypto.PrivateKeySECP256K1R{}

	for _, utxo := range utxos {
		// makes sure that the variable isn't overwritten with the next iteration
		utxo := utxo

		if len(ops) > 0 {
			// we have already been able to create the operation needed
			break
		}

		if !utxo.AssetID().Equals(assetID) {
			// wrong asset id
			continue
		}
		out, ok := utxo.Out.(*nftfx.MintOutput)
		if !ok {
			// wrong output type
			continue
		}

		indices, signers, ok := kc.Match(&out.OutputOwners, time)
		if !ok {
			// unable to spend the output
			continue
		}

		// add the operation to the array
		ops = append(ops, &Operation{
			Asset: avax.Asset{ID: assetID},
			UTXOIDs: []*avax.UTXOID{
				&utxo.UTXOID,
			},
			Op: &nftfx.MintOperation{
				MintInput: secp256k1fx.Input{
					SigIndices: indices,
				},
				GroupID: out.GroupID,
				Payload: payload,
				Outputs: []*secp256k1fx.OutputOwners{{
					Threshold: 1,
					Addrs:     []ids.ShortID{to},
				}},
			},
		})
		// add the required keys to the array
		keys = append(keys, signers)
	}

	if len(ops) == 0 {
		return nil, nil, errAddressesCantMintAsset
	}

	sortOperationsWithSigners(ops, keys, vm.codec)
	return ops, keys, nil
}

// ParseLocalAddress takes in an address for this chain and produces the ID
func (vm *VM) ParseLocalAddress(addrStr string) (ids.ShortID, error) {
	chainID, addr, err := vm.ParseAddress(addrStr)
	if err != nil {
		return ids.ShortID{}, err
	}
	if !chainID.Equals(vm.ctx.ChainID) {
		return ids.ShortID{}, fmt.Errorf("expected chainID to be %q but was %q",
			vm.ctx.ChainID, chainID)
	}
	return addr, nil
}

// ParseAddress takes in an address and produces the ID of the chain it's for
// the ID of the address
func (vm *VM) ParseAddress(addrStr string) (ids.ID, ids.ShortID, error) {
	chainIDAlias, hrp, addrBytes, err := formatting.ParseAddress(addrStr)
	if err != nil {
		return ids.ID{}, ids.ShortID{}, err
	}

	chainID, err := vm.ctx.BCLookup.Lookup(chainIDAlias)
	if err != nil {
		return ids.ID{}, ids.ShortID{}, err
	}

	expectedHRP := constants.GetHRP(vm.ctx.NetworkID)
	if hrp != expectedHRP {
		return ids.ID{}, ids.ShortID{}, fmt.Errorf("expected hrp %q but got %q",
			expectedHRP, hrp)
	}

	addr, err := ids.ToShortID(addrBytes)
	if err != nil {
		return ids.ID{}, ids.ShortID{}, err
	}
	return chainID, addr, nil
}

// FormatLocalAddress takes in a raw address and produces the formatted address
func (vm *VM) FormatLocalAddress(addr ids.ShortID) (string, error) {
	return vm.FormatAddress(vm.ctx.ChainID, addr)
}

// FormatAddress takes in a chainID and a raw address and produces the formatted
// address
func (vm *VM) FormatAddress(chainID ids.ID, addr ids.ShortID) (string, error) {
	chainIDAlias, err := vm.ctx.BCLookup.PrimaryAlias(chainID)
	if err != nil {
		return "", err
	}
	hrp := constants.GetHRP(vm.ctx.NetworkID)
	return formatting.FormatAddress(chainIDAlias, hrp, addr.Bytes())
}

// selectChangeAddr returns the change address to be used for [kc] when [changeAddr] is given
// as the optional change address argument
func (vm *VM) selectChangeAddr(defaultAddr ids.ShortID, changeAddr string) (ids.ShortID, error) {
	if changeAddr == "" {
		return defaultAddr, nil
	}
	addr, err := vm.ParseLocalAddress(changeAddr)
	if err != nil {
		return ids.ShortID{}, fmt.Errorf("couldn't parse changeAddr: %w", err)
	}
	return addr, nil
}

// lookupAssetID looks for an ID aliased by [asset] and if it fails
// attempts to parse [asset] into an ID
func (vm *VM) lookupAssetID(asset string) (ids.ID, error) {
	if assetID, err := vm.Lookup(asset); err == nil {
		return assetID, nil
	}
	if assetID, err := ids.FromString(asset); err == nil {
		return assetID, nil
	}
	return ids.ID{}, fmt.Errorf("asset '%s' not found", asset)
}<|MERGE_RESOLUTION|>--- conflicted
+++ resolved
@@ -40,23 +40,14 @@
 )
 
 const (
-<<<<<<< HEAD
 	batchTimeout       = time.Second
 	batchSize          = 30
-	stateCacheSize     = 30000
-	idCacheSize        = 30000
-	txCacheSize        = 30000
+	statusCacheSize    = 10000
+	idCacheSize        = 10000
+	txCacheSize        = 10000
+	utxoCacheSize      = 10000
+	maxUTXOsToFetch    = 1024
 	assetToFxCacheSize = 1024
-	maxUTXOsToFetch    = 1024
-=======
-	batchTimeout    = time.Second
-	batchSize       = 30
-	statusCacheSize = 10000
-	idCacheSize     = 10000
-	txCacheSize     = 10000
-	utxoCacheSize   = 10000
-	maxUTXOsToFetch = 1024
->>>>>>> 48a8f8e3
 )
 
 var (
