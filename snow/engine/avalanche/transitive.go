--- conflicted
+++ resolved
@@ -401,17 +401,12 @@
 		vtx: vtx,
 	}
 
-<<<<<<< HEAD
 	parents, err := vtx.Parents()
 	if err != nil {
 		return err
 	}
 	for _, parent := range parents {
-		if !t.Consensus.VertexIssued(parent) {
-=======
-	for _, parent := range vtx.Parents() {
 		if !t.consensus.VertexIssued(parent) {
->>>>>>> f00cec4c
 			i.vtxDeps.Add(parent.ID())
 		}
 	}
