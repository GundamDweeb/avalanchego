--- conflicted
+++ resolved
@@ -6,12 +6,8 @@
 import (
 	"sort"
 
-<<<<<<< HEAD
-	"github.com/ava-labs/gecko/ids"
-	"github.com/ava-labs/gecko/snow/choices"
-=======
+	"github.com/ava-labs/avalanche-go/ids"
 	"github.com/ava-labs/avalanche-go/snow/choices"
->>>>>>> d7f5f2db
 )
 
 // TestBlock is a useful test block
